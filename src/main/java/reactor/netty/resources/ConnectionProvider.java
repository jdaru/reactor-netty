--- conflicted
+++ resolved
@@ -166,25 +166,13 @@
 	 * acquireTimeout.
 	 */
 	final class Builder {
-<<<<<<< HEAD
-		String									name;
-		PooledConnectionProvider.PoolFactory	poolFactory;
-		long									acquireTimeout = ConnectionProvider.DEFAULT_POOL_ACQUIRE_TIMEOUT;
-		int										maxConnections = ConnectionProvider.DEFAULT_POOL_MAX_CONNECTIONS;
-		Duration								maxIdleTime;
-		Duration								maxLifeTime;
-		boolean									lifo;
-
-		private Builder() {
-		}
-=======
 		String   name;
 		int      maxConnections    = DEFAULT_POOL_MAX_CONNECTIONS;
 		int      maxPendingAcquire = MAX_PENDING_ACQUIRE;
 		Duration acquireTimeout    = Duration.ofMillis(DEFAULT_POOL_ACQUIRE_TIMEOUT);
 		Duration maxIdleTime;
 		Duration maxLifeTime;
->>>>>>> 99f89987
+		boolean  lifo;
 
 		/**
 		 * Returns {@link Builder} new instance with name and default properties.
@@ -318,47 +306,18 @@
 				return false;
 			}
 			Builder builder = (Builder) o;
-<<<<<<< HEAD
-			return acquireTimeout == builder.acquireTimeout &&
-					maxConnections == builder.maxConnections &&
-					lifo == builder.lifo &&
-					name.equals(builder.name) &&
-					Objects.equals(poolFactory, builder.poolFactory) &&
-					Objects.equals(maxIdleTime, builder.maxIdleTime) &&
-					Objects.equals(maxLifeTime, builder.maxLifeTime);
-=======
 			return maxConnections == builder.maxConnections &&
 			        maxPendingAcquire == builder.maxPendingAcquire &&
 			        name.equals(builder.name) &&
 			        acquireTimeout.equals(builder.acquireTimeout) &&
 			        Objects.equals(maxIdleTime, builder.maxIdleTime) &&
-			        Objects.equals(maxLifeTime, builder.maxLifeTime);
->>>>>>> 99f89987
+			        Objects.equals(maxLifeTime, builder.maxLifeTime) &&
+					lifo == builder.lifo;
 		}
 
 		@Override
 		public int hashCode() {
-<<<<<<< HEAD
-			return Objects.hash(name, poolFactory, acquireTimeout, maxConnections, maxIdleTime, maxLifeTime, lifo);
-		}
-
-		private InstrumentedPool<PooledConnectionProvider.PooledConnection> configureDefaultPoolFactory(
-				Publisher<PooledConnectionProvider.PooledConnection> allocator, Function<PooledConnectionProvider.PooledConnection,
-				Publisher<Void>> destroyHandler,
-				BiPredicate<PooledConnectionProvider.PooledConnection, PooledRefMetadata> evictionPredicate
-		) {
-			PoolBuilder<PooledConnectionProvider.PooledConnection, PoolConfig<PooledConnectionProvider.PooledConnection>> pb = PoolBuilder.from(allocator)
-					.destroyHandler(destroyHandler)
-					.evictionPredicate(evictionPredicate
-							.or((poolable, meta) -> (maxIdleTime != null && meta.idleTime() >= maxIdleTime.toMillis())
-									|| (maxLifeTime != null && meta.lifeTime() >= maxLifeTime.toMillis())));
-			if (maxConnections != MAX_CONNECTIONS_ELASTIC) {
-				pb = pb.sizeBetween(0, maxConnections).maxPendingAcquireUnbounded();
-			}
-			return lifo ? pb.lifo() : pb.fifo();
-=======
-			return Objects.hash(name, acquireTimeout, maxConnections, maxPendingAcquire, maxIdleTime, maxLifeTime);
->>>>>>> 99f89987
+			return Objects.hash(name, acquireTimeout, maxConnections, maxPendingAcquire, maxIdleTime, maxLifeTime, lifo);
 		}
 	}
 }