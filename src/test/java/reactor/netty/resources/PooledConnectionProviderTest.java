--- conflicted
+++ resolved
@@ -233,14 +233,9 @@
 		PooledConnectionProvider provider =
 				(PooledConnectionProvider) ConnectionProvider.builder("testIssue673_TimeoutException")
 				                                             .maxConnections(1)
-<<<<<<< HEAD
-				                                             .acquireTimeout(Duration.ofMillis(10))
-				                                             .fifo();
-=======
 				                                             .pendingAcquireMaxCount(4)
 				                                             .pendingAcquireTimeout(Duration.ofMillis(10))
 				                                             .build();
->>>>>>> a4d83432
 		CountDownLatch latch = new CountDownLatch(2);
 
 		try {
@@ -335,15 +330,9 @@
 		PooledConnectionProvider provider =
 				(PooledConnectionProvider) ConnectionProvider.builder("testIssue951_MaxPendingAcquire")
 				                                             .maxConnections(1)
-<<<<<<< HEAD
-				                                             .acquireTimeout(Duration.ofMillis(10))
-				                                             .maxPendingAcquire(1)
-				                                             .fifo();
-=======
 				                                             .pendingAcquireTimeout(Duration.ofMillis(10))
 				                                             .pendingAcquireMaxCount(1)
 				                                             .build();
->>>>>>> a4d83432
 		CountDownLatch latch = new CountDownLatch(2);
 
 		try {
